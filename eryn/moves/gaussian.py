# -*- coding: utf-8 -*-

import numpy as np

from .mh import MHMove

__all__ = ["GaussianMove"]


class GaussianMove(MHMove):
    """A Metropolis step with a Gaussian proposal function.

    This class is heavily based on the same class in ``emcee``. 

    Args:
        cov (dict): The covariance of the proposal function. The keys are branch names and the 
            values are covariance information. This information can be provided as a scalar,
            vector, or matrix and the proposal will be assumed isotropic,
            axis-aligned, or general, respectively.
        mode (str, optional): Select the method used for updating parameters. This
            can be one of ``"vector"``, ``"random"``, or ``"sequential"``. The
            ``"vector"`` mode updates all dimensions simultaneously,
            ``"random"`` randomly selects a dimension and only updates that
            one, and ``"sequential"`` loops over dimensions and updates each
            one in turn. (default: ``"vector"``)
        factor (float, optional): If provided the proposal will be made with a
            standard deviation uniformly selected from the range
            ``exp(U(-log(factor), log(factor))) * cov``. This is invalid for
            the ``"vector"`` mode. (default: ``None``)
        **kwargs (dict, optional): Kwargs for parent classes. (default: ``{}``)

    Raises:
        ValueError: If the proposal dimensions are invalid or if any of any of
            the other arguments are inconsistent.

    """

    def __init__(self, cov_all, mode="vector", factor=None, priors=None, **kwargs):

        self.all_proposal = {}
        for name, cov in cov_all.items():
            # Parse the proposal type.
            try:
                float(cov)

            except TypeError:
                cov = np.atleast_1d(cov)
                if len(cov.shape) == 1:
                    # A diagonal proposal was given.
                    ndim = len(cov)
                    proposal = _diagonal_proposal(np.sqrt(cov), factor, mode)

                elif len(cov.shape) == 2 and cov.shape[0] == cov.shape[1]:
                    # The full, square covariance matrix was given.
                    ndim = cov.shape[0]
                    proposal = _proposal(cov, factor, mode)#eigproposal(cov) #

                else:
                    raise ValueError("Invalid proposal scale dimensions")

            else:
                # This was a scalar proposal.
                ndim = None
                proposal = _isotropic_proposal(np.sqrt(cov), factor, mode)
            self.all_proposal[name] = proposal

        self.priors = priors
        super(GaussianMove, self).__init__(**kwargs)

    def get_proposal(self, branches_coords, random, branches_inds=None, **kwargs):
        """Get proposal from Gaussian distribution

        Args:
            branches_coords (dict): Keys are ``branch_names`` and values are
                np.ndarray[ntemps, nwalkers, nleaves_max, ndim] representing
                coordinates for walkers.
            random (object): Current random state object.
            branches_inds (dict, optional): Keys are ``branch_names`` and values are
                np.ndarray[ntemps, nwalkers, nleaves_max] representing which
                leaves are currently being used. (default: ``None``)
            **kwargs (ignored): This is added for compatibility. It is ignored in this function.

        Returns:
            tuple: (Proposed coordinates, factors) -> (dict, np.ndarray)

        """

        # initialize ouput
        q = {}
        for name, coords in zip(branches_coords.keys(), branches_coords.values()):
            ntemps, nwalkers, nleaves_max, ndim = coords.shape

            # setup inds accordingly
            if branches_inds is None:
                inds = np.ones((ntemps, nwalkers, nleaves_max), dtype=bool)
            else:
                inds = branches_inds[name]

            # get the proposal for this branch
            proposal_fn = self.all_proposal[name]
            inds_here = np.where(inds == True)

            # copy coords
            q[name] = coords.copy()

            # get new points
            
            new_coords, _ = proposal_fn(coords[inds_here], random)
<<<<<<< HEAD

=======
            # prior is given
>>>>>>> 00a0ddc8
            # if self.priors is not None:
            #     for var in range(new_coords.shape[-1]):
            #         ind_inf = np.isinf(self.priors[name][var].logpdf(new_coords[:,var]))
            #         new_coords[ind_inf,var] = self.priors[name][var].rvs(size=new_coords[ind_inf,var].shape[0])

            # put into coords in proper location
            q[name][inds_here] = new_coords.copy()

        # handle periodic parameters
        if self.periodic is not None:
            q = self.periodic.wrap(
                {
                    name: tmp.reshape(ntemps * nwalkers, nleaves_max, ndim)
                    for name, tmp in q.items()
                },
                xp=self.xp,
            )

            q = {
                name: tmp.reshape(ntemps, nwalkers, nleaves_max, ndim)
                for name, tmp in q.items()
            }

        return q, np.zeros((ntemps, nwalkers))


class _isotropic_proposal(object):

    allowed_modes = ["vector", "random", "sequential"]

    def __init__(self, scale, factor, mode):
        self.index = 0
        self.scale = scale
        self.invscale = np.linalg.inv(np.linalg.cholesky(scale))
        if factor is None:
            self._log_factor = None
        else:
            if factor < 1.0:
                raise ValueError("'factor' must be >= 1.0")
            self._log_factor = np.log(factor)

        if mode not in self.allowed_modes:
            raise ValueError(
                ("'{0}' is not a recognized mode. " "Please select from: {1}").format(
                    mode, self.allowed_modes
                )
            )
        self.mode = mode

    def get_factor(self, rng):
        if self._log_factor is None:
            return 1.0
        return np.exp(rng.uniform(-self._log_factor, self._log_factor))

    def get_updated_vector(self, rng, x0):
        return x0 + self.get_factor(rng) * self.scale * rng.randn(*(x0.shape))

    def __call__(self, x0, rng):
        nw, nd = x0.shape
        xnew = self.get_updated_vector(rng, x0)
        if self.mode == "random":
            m = (range(nw), rng.randint(x0.shape[-1], size=nw))
        elif self.mode == "sequential":
            m = (range(nw), self.index % nd + np.zeros(nw, dtype=int))
            self.index = (self.index + 1) % nd
        else:
            return xnew, np.zeros(nw)
        x = np.array(x0)
        x[m] = xnew[m]
        return x, np.zeros(nw)


class _diagonal_proposal(_isotropic_proposal):
    def get_updated_vector(self, rng, x0):
        return x0 + self.get_factor(rng) * self.scale * rng.randn(*(x0.shape))


class _proposal(_isotropic_proposal):

    allowed_modes = ["vector"]

    def get_updated_vector(self, rng, x0):
        return x0 + self.get_factor(rng) * rng.multivariate_normal(
            np.zeros(len(self.scale)), self.scale, size=len(x0)
        )

class eigproposal():
    def __init__(self, cov):
        self.w,self.v = np.linalg.eig(cov)

    def __call__(self, x0, rng):
        nw, nd = x0.shape
        factors = rng.uniform(size=nw)
        ind = rng.randint(nd,size=nw)

        return x0 + (factors[None,:] * self.v[:,ind] / self.w[ind]).T, 1<|MERGE_RESOLUTION|>--- conflicted
+++ resolved
@@ -106,11 +106,7 @@
             # get new points
             
             new_coords, _ = proposal_fn(coords[inds_here], random)
-<<<<<<< HEAD
-
-=======
             # prior is given
->>>>>>> 00a0ddc8
             # if self.priors is not None:
             #     for var in range(new_coords.shape[-1]):
             #         ind_inf = np.isinf(self.priors[name][var].logpdf(new_coords[:,var]))
