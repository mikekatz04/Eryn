# -*- coding: utf-8 -*-

from .de import DEMove
from .de_snooker import DESnookerMove
from .gaussian import GaussianMove
from .kde import KDEMove
from .mh import MHMove
from .move import Move
from .red_blue import RedBlueMove
from .red_bluerj import RedBlueMoveRJ
from .stretch import StretchMove
from .stretchrj import StretchMoveRJ
from .walk import WalkMove
from .tempering import TemperatureControl
from .rj import ReversibleJump
<<<<<<< HEAD
from .priorgenrj import PriorGenerate
from .productspacemove import ProductSpaceMove
from .multipletry import MultipleTryMove
from .group import GroupMove
from .groupstretch import GroupStretchMove
=======
from .priorgenrj import PriorGenerateRJ
from .priorgen import PriorGenerate
>>>>>>> 5c5c1849

__all__ = [
    "Move",
    "MHMove",
    "GaussianMove",
    "RedBlueMove",
    "StretchMove",
    "WalkMove",
    "KDEMove",
    "DEMove",
    "PriorGenerateRJ",
    "PriorGenerate",
    "TemperatureControl",
    "ReversibleJump",
    "DESnookerMove",
]<|MERGE_RESOLUTION|>--- conflicted
+++ resolved
@@ -13,16 +13,12 @@
 from .walk import WalkMove
 from .tempering import TemperatureControl
 from .rj import ReversibleJump
-<<<<<<< HEAD
-from .priorgenrj import PriorGenerate
+from .priorgenrj import PriorGenerateRJ
+from .priorgen import PriorGenerate
 from .productspacemove import ProductSpaceMove
 from .multipletry import MultipleTryMove
 from .group import GroupMove
 from .groupstretch import GroupStretchMove
-=======
-from .priorgenrj import PriorGenerateRJ
-from .priorgen import PriorGenerate
->>>>>>> 5c5c1849
 
 __all__ = [
     "Move",
